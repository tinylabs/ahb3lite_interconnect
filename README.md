# AHB-Lite Multilayer Switch

The Roa Logic AHB-Lite Multi-layer Interconnect is a fully parameterized High Performance, Low Latency Interconnect Fabric soft IP for AHB-Lite. It allows a virtually unlimited number of AHB-Lite Bus Masters and Slaves to be connected without the need of bus arbitration to be implemented by the Bus Masters. Instead, Slave Side Arbitration is implemented for each Slave Port within the core.

The Multi-layer Interconnect supports Priority and Round-Robin based arbitration when multiple Bus Masters request access to the same Slave Port. Typically arbitration completes within 1 clock cycle

![ahb-lite-switch-sys](assets/img/ahb-lite-switch-sys.png)

## Documentation

<<<<<<< HEAD
- Datasheet
  - [HTML Format](DATASHEET.md)
=======
- [Datasheet](DATASHEET.md)
>>>>>>> 9fdd55b1
  - [PDF Format](docs/ahb3lite_interconnect_datasheet.pdf)

## Features

- AMBA AHB-Lite Compatible
- Fully parameterized
- Unlimited number of Bus Masters and Slaves[[1\]](https://roalogic.com/portfolio/ahb-lite-multilayer-switch/#_ftn1)
- Slave side arbitration
- Priority and Round-Robin based arbitration
- Slave Port address decoding

## Interfaces

- AHB-Lite Master & Slave Interfaces

## License

Released under the RoaLogic [Non-Commerical License](/LICENSE.md)

## Dependencies

This release requires the ahb3lite package found here: [https://github.com/RoaLogic/ahb3lite_pkg](https://github.com/RoaLogic/ahb3lite_pkg)<|MERGE_RESOLUTION|>--- conflicted
+++ resolved
@@ -8,12 +8,8 @@
 
 ## Documentation
 
-<<<<<<< HEAD
 - Datasheet
   - [HTML Format](DATASHEET.md)
-=======
-- [Datasheet](DATASHEET.md)
->>>>>>> 9fdd55b1
   - [PDF Format](docs/ahb3lite_interconnect_datasheet.pdf)
 
 ## Features
